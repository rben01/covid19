--- conflicted
+++ resolved
@@ -347,11 +347,7 @@
 </div>
 <div id="footer">
 <div id="footer-text">
-<<<<<<< HEAD
-Last updated 2020-06-26 12:12:48 -0400
-=======
 Last updated 2020-06-26 12:14:05 -0400
->>>>>>> 550426df
 </div>
 </div>
 <script type="module" src="./html/built/plots.js"></script>
