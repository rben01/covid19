<!DOCTYPE html>
<html lang="en">
<head>
<meta charset="UTF-8">
<meta http-equiv="X-UA-Compatible" content="IE=edge">
<meta name="viewport" content="width=device-width, initial-scale=1.0">
<meta name="generator" content="Asciidoctor 2.0.10">
<meta name="description" content="Several graphs showing how coronavirus has spread throughout the world, individual countries, and individual USA states. The "Notes" section provides some background info and caveats for these graphs.">
<meta name="keywords" content="coronavirus, covid, covid-19, pandemic, visualization, graph">
<meta name="author" content="Robert Bennett">
<link rel="icon" type="image/png" href="./SARS-CoV-2_favicon.png">
<title>COVID-19/Coronavirus Tracker</title>
<link rel="stylesheet" href="./styles/clean.css">
<link rel="stylesheet" href="https://cdnjs.cloudflare.com/ajax/libs/font-awesome/4.7.0/css/font-awesome.min.css">
<meta charset="UTF-8" />
<script type="text/javascript" src="https://d3js.org/d3.v5.js"></script>
<script
	type="text/javascript"
	src="https://d3js.org/d3-geo-projection.v2.min.js"
></script>
<link rel="stylesheet" type="text/css" href="./html/coronavirus.css" />
<link
	rel="stylesheet"
	type="text/css"
	href="https://use.fontawesome.com/releases/v5.13.0/css/all.css"
/>
<link
	rel="stylesheet"
	type="text/css"
	href="https://use.fontawesome.com/releases/v5.13.0/css/v4-shims.css"
/>

<style>
	.admonitionblock td.icon [class^="fa icon-"] {
		font-size: 2.25em;
	}

	.admonitionblock .fa.icon-tip::before {
		color: rgb(73, 72, 70) !important;
	}

	body {
		font-family: "Noto Sans", sans-serif !important;
	}

	.table-bullet {
		display: inline-block;
		transform: translateY(5px);
	}

	div.ulist.compact li p {
		margin-bottom: 0.13em;
		padding-bottom: 0px;
	}

	br {
		content: "";
		margin: 1em;
		display: block;
		font-size: 20%;
	}

	a {
		text-decoration: none;
	}

	a:hover {
		cursor: auto;
		text-decoration: underline;
	}

	#toc a:hover {
		text-decoration: underline;
	}

	a.no-underline:hover {
		text-decoration: none;
	}

	a.prominent-link:hover {
		color: #3e6cb1 !important;
		text-decoration: underline;
	}

	a.no-underline:hover + a.prominent-link {
		color: #3e6cb1 !important;
		text-decoration: underline;
	}

	#content {
		max-width: none;
		padding-left: 2em;
		padding-right: 3em;
	}
</style>
</head>
<body class="article toc2 toc-left">
<div id="header">
<h1>COVID-19/Coronavirus Tracker</h1>
<div class="details">
<span id="author" class="author">Robert Bennett</span><br>
<span id="email" class="email"><a href="https://rben01.github.io/" class="underline prominent-link">Other Projects</a> &#160;/&#160; <a href="https://github.com/rben01" class="no-underline"><span class="icon"><i class="fa fa-github"></i></span>&#160;</a><a href="https://github.com/rben01" class="underline prominent-link">rben01</a></span><br>
</div>
<div id="toc" class="toc2">
<div id="toctitle">Contents</div>
<ul class="sectlevel1">
<li><a href="#sect-setup">🛠 Setup</a></li>
<li><a href="#sect-data">💾 Data</a>
<ul class="sectlevel2">
<li><a href="#data-sources">🚰 Sources</a></li>
<li><a href="#data-notes">📓 Notes</a></li>
</ul>
</li>
<li><a href="#sect-graphs">📊 Graphs</a>
<ul class="sectlevel2">
<li><a href="#graphs-timeline-interactive-us">⏯ Interactive Trackers</a></li>
</ul>
</li>
<li><a href="#_graphs">Graphs</a>
<ul class="sectlevel2">
<li><a href="#graphs-line">📈 Line Charts</a>
<ul class="sectlevel3">
<li><a href="#sect-reading-graphs">📖 Reading the Line Charts</a></li>
<li><a href="#graphs-world-china-row">🌍 World, China, and Rest of World</a>
<ul class="sectlevel4">
<li><a href="#world-china-row-cases-deaths">World, China, and Rest of World - Cases and deaths over time</a></li>
</ul>
</li>
<li><a href="#graphs-top-ten-countries-no-china">🗺 Top Ten Countries, Excluding China</a>
<ul class="sectlevel4">
<li><a href="#top-ten-countries-no-china-cases-deaths-total">Countries - Cases and deaths over time</a></li>
<li><a href="#top-ten-countries-no-china-cases-deaths-per-capita">Countries - Cases and deaths per capita over time</a></li>
<li><a href="#top-ten-countries-no-china-cases-since">Countries - Cases since hitting 100 cases</a></li>
<li><a href="#top-ten-countries-no-china-deaths-since">Countries - Deaths since hitting 25 deaths</a></li>
</ul>
</li>
<li><a href="#graphs-usa-top-states">🇺🇸 Top Ten USA States</a>
<ul class="sectlevel4">
<li><a href="#usa-top-states-cases-deaths-total">USA States - Cases and deaths over time</a></li>
<li><a href="#usa-top-states-cases-deaths-per-capita">USA States - Cases and deaths per capita over time</a></li>
<li><a href="#usa-top-states-cases-since">USA States - Cases since hitting 100 cases</a></li>
<li><a href="#usa-top-states-deaths-since">USA States - Deaths since hitting 25 deaths</a></li>
</ul>
</li>
</ul>
</li>
</ul>
</li>
</ul>
</div>
</div>
<div id="content">
<div id="preamble">
<div class="sectionbody">
<div class="paragraph lead">
<p>This page contains graphs of the spread of coronavirus throughout the world and code to create those graphs.</p>
</div>
<div class="sidebarblock">
<div class="content">
<div class="paragraph">
<p>While this document discusses the effects of coronavirus from a statistical standpoint, its intent is not to reduce those affected by coronavirus to mere statistic.
Unfortunately, graphs cannot exhibit the personal and societal impacts of a disaster; they can only show the numerical outcomes.</p>
</div>
</div>
</div>
</div>
</div>
<div class="sect1">
<h2 id="sect-setup"><a class="link" href="#sect-setup">🛠 Setup</a></h2>
<div class="sectionbody">
<div class="olist arabic">
<ol class="arabic">
<li>
<p>Clone the <a href="https://github.com/rben01/covid19">GitHub repo</a>:</p>
<div class="listingblock">
<div class="content">
<pre class="highlight"><code class="language-bash" data-lang="bash">git clone https://github.com/rben01/covid19.git
cd covid19</code></pre>
</div>
</div>
</li>
<li>
<p>Create the conda environment:</p>
<div class="openblock">
<div class="content">
<div class="listingblock">
<div class="content">
<pre class="highlight"><code class="language-bash" data-lang="bash">conda env create -f environment.yml</code></pre>
</div>
</div>
<div class="admonitionblock note">
<table>
<tr>
<td class="icon">
<i class="fa icon-note" title="Note"></i>
</td>
<td class="content">
If you do not already have <code>conda</code> installed, you can install it from <a href="https://www.anaconda.com/distribution/">here</a>.
</td>
</tr>
</table>
</div>
</div>
</div>
</li>
<li>
<p>Activate the environment:</p>
<div class="listingblock">
<div class="content">
<pre class="highlight"><code class="language-bash" data-lang="bash">conda activate covid</code></pre>
</div>
</div>
</li>
<li>
<p>Finally, run the graphing script:</p>
<div class="listingblock">
<div class="content">
<pre class="highlight"><code class="language-bash" data-lang="bash">python src/case_tracker.py</code></pre>
</div>
</div>
</li>
<li>
<p>The script has a command line interface; check it out:</p>
<div class="listingblock">
<div class="content">
<pre class="highlight"><code class="language-bash" data-lang="bash">python src/case_tracker.py --help</code></pre>
</div>
</div>
</li>
</ol>
</div>
</div>
</div>
<div class="sect1">
<h2 id="sect-data"><a class="link" href="#sect-data">💾 Data</a></h2>
<div class="sectionbody">
<div class="sect2">
<h3 id="data-sources"><a class="link" href="#data-sources">🚰 Sources</a></h3>
<div class="ulist">
<ul>
<li>
<p><a href="https://www.washingtonpost.com/graphics/2020/world/mapping-spread-new-coronavirus/data/clean/world-daily-historical.csv"><em>The Washington Post</em>&#8201;&#8212;&#8201;world historical data</a><br>
<em>The Washington Post appears to have stopped updating this dataset, so the graphs below will only have international data through approximately April 23<sup>rd</sup>. This issue is under investigation. U.S. states&#8217; data comes from a different source and should be up to date.</em></p>
</li>
<li>
<p><a href="https://covidtracking.com/api/states/daily.csv">The COVID Tracking Project&#8201;&#8212;&#8201;US states historical data</a></p>
</li>
<li>
<p><a href="https://en.wikipedia.org/wiki/List_of_countries_and_dependencies_by_population">Wikipedia&#8201;&#8212;&#8201;List of Countries by Population</a></p>
</li>
<li>
<p><a href="https://en.wikipedia.org/wiki/List_of_states_and_territories_of_the_United_States_by_population">Wikipedia&#8201;&#8212;&#8201;List of US States by Population</a></p>
</li>
</ul>
</div>
<div class="paragraph">
<p>In addition, while not in use, <a href="https://coronadatascraper.com/#home">Corona Data Scraper</a> seems like a good source as well.</p>
</div>
<div class="admonitionblock tip">
<table>
<tr>
<td class="icon">
<i class="fa icon-tip" title="Tip"></i>
</td>
<td class="content">
<div class="paragraph">
<p>The above data&#8201;&#8212;&#8201;which is what&#8217;s used in the graphs below&#8201;&#8212;&#8201;has been aggregated into a single table available <a href="https://raw.githubusercontent.com/rben01/covid19/master/data/data_table.csv">here</a>.
Refer to <a href="#date-explanation-note">the note below</a> for the interpretation of the dates in this table.</p>
</div>
</td>
</tr>
</table>
</div>
</div>
<div class="sect2">
<h3 id="data-notes"><a class="link" href="#data-notes">📓 Notes</a></h3>
<div class="dlist">
<dl>
<dt class="hdlist1"><span class="icon"><i class="fa fa-check-circle fa-fw"></i></span> Data Quality</dt>
<dd>
<p>These graphs only convey accurate information when the data feeding them is good; <a href="https://xkcd.com/2295">garbage in, garbage out</a>.
In particular, the number of confirmed cases in a given region is reflective of both that region&#8217;s true number of cases <em>and</em> their testing capabilities.
A rapid initial increase in confirmed cases is likely more indicative of early testing initiatives than the true rate of spread, and as the true number of true cases outpaces a region&#8217;s testing capabilities, the reported number of confirmed cases will be an increasingly low estimate of the true number of cases.<br>
Similarly, the number of deaths attributed to COVID may fall short of the true number of deaths COVID has caused.
For instance, on April 6, 2020, New York announced that they no longer had the capacity to perform post mortem coronavirus tests, which means New Yorkers who die of COVID without having been diagnosed with COVID will not be recorded as having died from it.
This is also not to mention those who died because of coronavirus, but not <em>from</em> it; there are many who would otherwise have received medical care but, due to the burden placed on the world&#8217;s healthcare infrastructure by coronavirus or reluctance to go to a hospital because of the risk of catching coronavirus, have not been able to.</p>
<div class="exampleblock">
<div class="content">
<div class="paragraph">
<p>For a more in-depth picture of the difficulties of data collection vis-à-vis pandemic modeling, see FiveThirtyEight&#8217;s <a href="https://fivethirtyeight.com/features/a-comic-strip-tour-of-the-wild-world-of-pandemic-modeling/">A Comic Strip Tour Of The Wild World Of Pandemic Modeling</a></p>
</div>
</div>
</div>
</dd>
<dt class="hdlist1"><span class="icon"><i class="fa fa-sync-alt fa-fw"></i></span> Data Updates</dt>
<dd>
<p>Due to changing quality and up-to-dateness, the data sources used for these graphs are subject to change.
Additionally, while data sources are expected to update periodically with new, current data, they may also amend their past data as they get more accurate historical data.<br>
On assumption these graphs make is that the population within a region is constant over time&#8201;&#8212;&#8201;any changes in a region&#8217;s population are ignored when computing per-capita numbers.
This assumption is problematic.
For instance, early on, many New Yorkers left the state for elsewhere in the U.S.
If a region&#8217;s true population decreases (its residents emigrate), then its per-capita numbers will be artificially deflated.
Correspondingly, if a region&#8217;s true population increases (people immigrate), then its per-capita numbers will be artificially inflated.</p>
</dd>
<dt class="hdlist1"><span class="icon"><i class="fa fa-heartbeat fa-fw"></i></span> Case Fatality Rate (CFR)</dt>
<dd>
<p>CFR = <sup>deaths</sup>/<sub>confirmed cases</sub>.
This is an underestimate of the true CFR within a region; how low of an estimate it is depends on how quickly the rate of new confirmed cases is increasing relative to existing confirmed cases (the slopes of the lines in the below plots).
If the infection rate increases rapidly, the computed CFR will be a gross underestimate, as new infections won&#8217;t yet have had time to become fatal.
If it&#8217;s been flat for a while, then the computed CFR should approach the true CFR, as cases will all be resolved (either fatally or not).<br>
Of course, the numerator and denominator may be inaccurate to do testing issues.
And the true CFR within a region can itself change over time as treatment quality goes up (e.g., more resources per capita allocated to response) or down (e.g., hospitals become overburdened).</p>
</dd>
</dl>
</div>
</div>
</div>
</div>
<div class="sect1">
<h2 id="sect-graphs"><a class="link" href="#sect-graphs">📊 Graphs</a></h2>
<div class="sectionbody">
<div class="sect2">
<h3 id="graphs-timeline-interactive-us"><a class="link" href="#graphs-timeline-interactive-us">⏯ Interactive Trackers</a></h3>
<div class="paragraph">
<p>This section contains two pairs of interactive 2x2 grid-plots: one pair for the continental U.S. and one pair for the world&#8217;s countries (due to data issues, a handful of countries are not present).
All four grid-plots have four quadrants showing how the number of cases and deaths, total and per capita, has progressed over time.
In each pair, the first grid-plot shows these numbers cumulatively and the second grid-plot shows how these numbers increased each day.
For instance, New York had 6 cases on March 4 and 22 on March 5; the top-left quadrant of the first U.S. grid-plot would show 22 for New York on March 5, while that of the second grid-plot would show 16 (22 minus 6).<br>
Regions that are light gray on a given day had no cases/deaths that day.
Otherwise, the colors are logarithmically scaled.
Each pair of major ticks has eight minor ticks between them (ten including the major ticks), which means the minor ticks between a×b<sup>n</sup> and a×b<sup>n+1</sup> are located at a×b<sup>n</sup>(bk-k+9)/9 for k=1, 2, &#8230;&#8203;, 7, 8.
Because the range of values in each quadrants is different, each quadrant&#8217;s color scale is unique to that quadrant.<br>
On desktop, zoom by holding the shift key and scrolling over the graph.
Once you&#8217;ve zoomed in, you can drag to pan and can reset the view by double-clicking on the graph.
On mobile, use two fingers to zoom and pan.
Hovering your cursor over a region (desktop) or tapping it (mobile) will show its data for the selected date.
Along the bottoms are controls for continuous playback of the data over time as well as a slider to pick the date manually.</p>
</div>
<div id="map-plots"></div>
</div>
</div>
</div>
<div class="sect1">
<h2 id="_graphs"><a class="link" href="#_graphs">Graphs</a></h2>
<div class="sectionbody">
<div class="sect2">
<h3 id="graphs-line"><a class="link" href="#graphs-line">📈 Line Charts</a></h3>
<div class="sect3">
<h4 id="sect-reading-graphs"><a class="link" href="#sect-reading-graphs">📖 Reading the Line Charts</a></h4>
<div class="dlist">
<dl>
<dt class="hdlist1"><a id="date-explanation-note"></a><span class="icon"><i class="fa fa-calendar-alt fa-fw"></i></span> Interpreting the Dates on the X-Axis</dt>
<dd>
<p>The dates on the graphs&#8217; x-axes represent data collected in the time span from the most recent occurrence of midnight to the given date.
For instance, the vertical line over March 21 represents data collected from 00:00 March 20 to 23:59:59 March 20.
On the last day, there will be less than 24 hours of collected data, so the vertical line over <code>today</code> at <code>current time</code> represents the data collected from midnight (this morning) to now.</p>
</dd>
<dt class="hdlist1"><span class="icon"><i class="fa fa-hashtag fa-fw"></i></span> Interpreting the Log-Scaled Y-Axis</dt>
<dd>
<p>The y-axis of the graphs is log scaled.
On all graphs, minor y-axis gridlines are spaced linearly between major gridlines.
On graphs whose y-axis major ticks are are powers of 2, the three minor ticks between 2<sup>n</sup> and 2<sup>n+1</sup> are located at 1.25×2<sup>n</sup>, 1.5×2<sup>n</sup>, and 1.75×2<sup>n</sup>.
On graphs whose y-axis major ticks are are powers of 10, the eight minor ticks between 10<sup>n</sup> and 10<sup>n+1</sup> are located at 2×10<sup>n</sup>, 3×10<sup>n</sup>, &#8230;&#8203;, 8×10<sup>n</sup>, 9×10<sup>n</sup>.<br>
The nature of log-scale graphs is that the CFR can be observed from the vertical distance between the <strong>Confirmed Cases</strong> and <strong>Deaths</strong> lines for a given country&#8201;&#8212;&#8201;it&#8217;s roughly 1/2<sup>distance</sup>.</p>
</dd>
<dt class="hdlist1"><span class="icon"><i class="fa fa-stopwatch fa-fw"></i></span> Doubling Time</dt>
<dd>
<p>Some graphs are annotated with benchmark lines showing the rate of new cases (possibly per capita) for a particular doubling time (DT).
Lines annotated &#8220;n days&#8221; show how the number of coronavirus cases would increase within a region if it doubled every n days.
Comparing the slope of a region&#8217;s growth line to the slopes of these benchmark lines gives an indication of that region&#8217;s doubling time.
These graphs&#8217; legends also list the doubling times over different periods of time, e.g., &#8220;20d DT&#8221; means the average doubling time of a region over the past 20 days.<br>
To find the daily percent increase for any doubling time T, simply compute 2<sup>1/T</sup>. Below is a list of doubling times and corresponding per-day percent increases.</p>
<div class="ulist circle compact">
<ul class="circle">
<li>
<p>1 day: +100% daily</p>
</li>
<li>
<p>2 days: +41% daily</p>
</li>
<li>
<p>3 days: +26% daily</p>
</li>
<li>
<p>4 days: +19% daily</p>
</li>
<li>
<p>5 days: +15% daily</p>
</li>
<li>
<p>6 days: +12% daily</p>
</li>
<li>
<p>1 week: +10% daily</p>
</li>
<li>
<p>2 weeks: +5% daily</p>
</li>
</ul>
</div>
</dd>
<dt class="hdlist1"><span class="icon"><i class="fa fa-sort-amount-down fa-fw"></i></span> Ranking and Sorting</dt>
<dd>
<p>In each graph, the &#8220;top 10&#8221; refers to top 10 by total number of cases/deaths, even for the per-capita graphs.
Graphs&#8217; legends are, however, sorted according to the relevant measurement (number of cases, cases per capita, or doubling time thereof).
In a graph of countries and their cases per capita, the first country in the legend will have the most cases per capita of all countries included in that graph, but not necessarily the most cases per capita of any country in the world.
The country with the most cases per capita in the world — San Marino at the time of writing — would have to be in the top 10 by number of cases to make it onto the graph, which, given its population of 33k, it is not.</p>
</dd>
</dl>
</div>
</div>
<div class="sect3">
<h4 id="graphs-world-china-row"><a class="link" href="#graphs-world-china-row">🌍 World, China, and Rest of World</a></h4>
<div class="sect4">
<h5 id="world-china-row-cases-deaths"><a class="link" href="#world-china-row-cases-deaths">World, China, and Rest of World - Cases and deaths over time</a></h5>
<div class="paragraph">
<p><span class="image"><img src="./figures/Total_cases/From_fixed_date/Stage_All/world.png" alt="World, China, and Rest of World - Cases and deaths over time" width="750" title="World, China, and Rest of World - Cases and deaths over time"></span></p>
</div>
</div>
</div>
<div class="sect3">
<h4 id="graphs-top-ten-countries-no-china"><a class="link" href="#graphs-top-ten-countries-no-china">🗺 Top Ten Countries, Excluding China</a></h4>
<div class="sect4">
<h5 id="top-ten-countries-no-china-cases-deaths-total"><a class="link" href="#top-ten-countries-no-china-cases-deaths-total">Countries - Cases and deaths over time</a></h5>
<div class="paragraph">
<p><span class="image"><img src="./figures/Total_cases/From_fixed_date/Stage_All/countries_wo_china.png" alt="Countries - Cases and deaths over time" width="750" title="Countries - Cases and deaths over time"></span></p>
</div>
</div>
<div class="sect4">
<h5 id="top-ten-countries-no-china-cases-deaths-per-capita"><a class="link" href="#top-ten-countries-no-china-cases-deaths-per-capita">Countries - Cases and deaths per capita over time</a></h5>
<div class="paragraph">
<p><span class="image"><img src="./figures/Per_capita/From_fixed_date/Stage_All/countries_wo_china.png" alt="Countries - Cases and deaths per capita over time" width="750" title="Countries - Cases and deaths per capita over time"></span></p>
</div>
</div>
<div class="sect4">
<h5 id="top-ten-countries-no-china-cases-since"><a class="link" href="#top-ten-countries-no-china-cases-since">Countries - Cases since hitting 100 cases</a></h5>
<div class="paragraph">
<p><span class="image"><img src="./figures/Total_cases/From_local_spread_start/Stage_Confirmed/countries_wo_china.png" alt="Countries - Cases since hitting 100 cases" width="750" title="Countries - Cases since hitting 100 cases. The thin dotted lines are annoted with a time period and show how the number of cases would grow if it doubled periodically with that period."></span></p>
</div>
</div>
<div class="sect4">
<h5 id="top-ten-countries-no-china-deaths-since"><a class="link" href="#top-ten-countries-no-china-deaths-since">Countries - Deaths since hitting 25 deaths</a></h5>
<div class="paragraph">
<p><span class="image"><img src="./figures/Total_cases/From_local_spread_start/Stage_Death/countries_wo_china.png" alt="Countries - Deaths since hitting 25 deaths" width="750" title="Countries - Deaths since hitting 25 deaths. The thin dotted lines are annoted with a time period and show how the number of deaths would grow if it doubled periodically with that period."></span></p>
</div>
</div>
</div>
<div class="sect3">
<h4 id="graphs-usa-top-states"><a class="link" href="#graphs-usa-top-states">🇺🇸 Top Ten USA States</a></h4>
<div class="sect4">
<h5 id="usa-top-states-cases-deaths-total"><a class="link" href="#usa-top-states-cases-deaths-total">USA States - Cases and deaths over time</a></h5>
<div class="paragraph">
<p><span class="image"><img src="./figures/Total_cases/From_fixed_date/Stage_All/states.png" alt="USA States - Cases and deaths over time" width="750" title="USA States - Cases and deaths over time"></span></p>
</div>
</div>
<div class="sect4">
<h5 id="usa-top-states-cases-deaths-per-capita"><a class="link" href="#usa-top-states-cases-deaths-per-capita">USA States - Cases and deaths per capita over time</a></h5>
<div class="paragraph">
<p><span class="image"><img src="./figures/Per_capita/From_fixed_date/Stage_All/states.png" alt="USA States - Cases and deaths per capita over time" width="750" title="USA States - Cases and deaths per capita over time"></span></p>
</div>
</div>
<div class="sect4">
<h5 id="usa-top-states-cases-since"><a class="link" href="#usa-top-states-cases-since">USA States - Cases since hitting 100 cases</a></h5>
<div class="paragraph">
<p><span class="image"><img src="./figures/Total_cases/From_local_spread_start/Stage_Confirmed/states.png" alt="USA States - Cases since hitting 100 cases" width="750" title="USA States - Cases since hitting 100 cases. The thin dotted lines are annoted with a time period and show how the number of cases would grow if it doubled periodically with that period."></span></p>
</div>
</div>
<div class="sect4">
<h5 id="usa-top-states-deaths-since"><a class="link" href="#usa-top-states-deaths-since">USA States - Deaths since hitting 25 deaths</a></h5>
<div class="paragraph">
<p><span class="image"><img src="./figures/Total_cases/From_local_spread_start/Stage_Death/states.png" alt="USA States - Deaths since hitting 25 deaths" width="750" title="USA States - Deaths since hitting 25 deaths. The thin dotted lines are annoted with a time period and show how the number of deaths would grow if it doubled periodically with that period."></span></p>
</div>
</div>
</div>
</div>
</div>
</div>
</div>
<div id="footer">
<div id="footer-text">
<<<<<<< HEAD
Last updated 2020-06-20 16:44:51 -0400
=======
Last updated 2020-06-25 22:16:12 -0400
>>>>>>> 4ae20f74
</div>
</div>
<script type="module" src="./html/built/plots.js"></script>
</body>
</html><|MERGE_RESOLUTION|>--- conflicted
+++ resolved
@@ -478,11 +478,7 @@
 </div>
 <div id="footer">
 <div id="footer-text">
-<<<<<<< HEAD
-Last updated 2020-06-20 16:44:51 -0400
-=======
 Last updated 2020-06-25 22:16:12 -0400
->>>>>>> 4ae20f74
 </div>
 </div>
 <script type="module" src="./html/built/plots.js"></script>
