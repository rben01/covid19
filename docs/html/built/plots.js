--- conflicted
+++ resolved
@@ -34,11 +34,7 @@
     });
 }
 Promise.all([
-<<<<<<< HEAD
-    d3.json("./data/covid_data-414ba6e6fcfae258f654e278eff0aba755ce30a9.json"),
-=======
-    d3.json("./data/covid_data-c86b977bf85d1f185f11101b937e8449403cdf91.json"),
->>>>>>> 4ae20f74
+    d3.json("./data/covid_data-d169a60e21715bd94cf9918deb61d0fee226c554.json"),
     d3.json("./data/geo_data.json"),
 ]).then(objects => {
     const allCovidData = objects[0];
