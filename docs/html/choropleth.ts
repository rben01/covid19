declare const d3: any;

import {
	AllCovidData,
	AllGeoData,
	CaseType,
	CountMethod,
	DataGroup,
	DateString,
	Feature,
	PlotInfo,
	Scope,
	ScopedCovidData,
	ScopedGeoData,
	SCOPES,
	WorldLocation,
	WORLD_LOCATIONS,
	COUNT_METHODS,
} from "./types.js";
import { dateStrParser, isPerCapita } from "./utils.js";

const MS_PER_DAY = 86400 * 1000;

const plotAesthetics = Object.freeze(
	(() => {
		const pa = {
			width: { usa: 500, world: 500 },
			height: { usa: 325, world: 300 },
			colors: {
				scale: (t: number) => d3.interpolateCividis(1 - t),
				nSteps: 101,
				missing: "#bbb",
				zero: "#ddc",
			},
			map: {
				pad: 10,
				borderWidth: 1,
				originX: NaN,
				originY: NaN,
				maxZoom: { usa: 4, world: 7 },
				zoomTransition: d3.transition().duration(500),
			},
			legend: {
				padLeft: 20,
				barWidth: 15,
				padRight: 20,
				height: { usa: 250, world: 230 },
				gradientID: "verticalLegendGradient",
			},
			title: {
				height: 40,
			},

			mapWidth: {} as { usa: number; world: number },
			mapHeight: {} as { usa: number; world: number },
		};

		pa.map.originX = pa.map.pad;
		pa.map.originY = pa.title.height + pa.map.pad;

		Object.keys(pa.width).forEach((key: string) => {
			const scope = key as WorldLocation;

			pa.mapWidth[scope] =
				pa.width[scope] -
				pa.map.originX -
				(pa.legend.padLeft + pa.legend.barWidth + pa.legend.padRight) -
				pa.map.pad;
		});

		Object.keys(pa.height).forEach((key: string) => {
			const scope = key as WorldLocation;
			pa.mapHeight[scope] = pa.height[scope] - pa.map.originY - pa.map.pad;
		});
		return pa;
	})(),
);

class PlaybackInfo {
	static speeds = [0.25, 0.5, 1, 2, 4];
	static defaultSpeed = 1;

	timer?: number;
	isPlaying: Boolean;
	selectedIndex: number;
	timerStartDate?: Date;
	timerElapsedTimeProptn: number;

	get baseIntervalMS(): number {
		return 1000;
	}

	get currentIntervalMS(): number {
		return this.baseIntervalMS / PlaybackInfo.speeds[this.selectedIndex];
	}

	constructor() {
		this.isPlaying = false;
		this.selectedIndex = PlaybackInfo.speeds.indexOf(PlaybackInfo.defaultSpeed);
		this.timerElapsedTimeProptn = 0;
	}
}

const dateFormatter = d3.timeFormat("%Y-%m-%d");
const tooltipDateFormatter = d3.timeFormat("%b %-d");
function getDateNDaysAfter(startDate: DateString, n: number): string {
	return dateFormatter(new Date(dateStrParser(startDate).getTime() + n * MS_PER_DAY));
}

function moveTooltipTo(x: number, y: number) {
	tooltip.style("top", `${+y - 30}px`).style("left", `${+x + 10}px`);
}

function getFormatter(caseType: CaseType, count: CountMethod, smoothAvgDays: number) {
	return (count === "dodd" && smoothAvgDays > 1) || isPerCapita(caseType)
		? numberFormatters.float
		: numberFormatters.int;
}

function getDataOnDate({
	feature,
	count,
	dateKey,
	caseType,
	smoothAvgDays,
}: {
	feature: Feature;
	count: CountMethod;
	dateKey: DateString;
	caseType: CaseType;
	smoothAvgDays?: number;
}): number | null {
	if (typeof feature.covidData === "undefined") {
		return null;
	}

	const data: DataGroup =
		count === "dodd" ? feature.covidData.dodd : feature.covidData.net;

	const index = feature.covidData.date[dateKey];
	if (typeof index === "undefined") {
		return null;
	}

	smoothAvgDays = smoothAvgDays as number;

	let value: number;
	if (count === "dodd" && smoothAvgDays >= 2) {
		let sum = 0;
		for (let i = index; i > index - smoothAvgDays; --i) {
			const x = data[caseType][i];
			sum += x;
		}

		value = sum / smoothAvgDays;
		if (isNaN(value)) {
			return null;
		}
	} else {
		value = data[caseType][index];
	}

	return value;
}

type TooltipVisibility = "visible" | "hidden" | "nochange";
function updateTooltip({ visibility }: { visibility: TooltipVisibility }) {
	const { feature, count, dateKey, caseType, smoothAvgDays } = tooltip.datum();

	if (typeof feature === "undefined") {
		return;
	}

	const dateStr = tooltipDateFormatter(dateStrParser(dateKey).getTime() - MS_PER_DAY);

	const location = feature.properties.name;

	const value = getDataOnDate({
		feature,
		count,
		dateKey,
		caseType,
		smoothAvgDays,
	});

	const formatter = getFormatter(caseType, count, smoothAvgDays);
	const countStr = value === null ? "~No data~" : formatter(value);

	tooltip.html(`${dateStr}<br>${location}<br>${countStr}`);
	if (visibility !== "nochange") {
		tooltip.style("visibility", visibility);
	}
}

let mouseMoved = false;
let hasPlayedAnimation = false;

let graphIsCurrentlyZooming = false;

type PrevChoroplethInfo = {
	location: WorldLocation;
	geoPath: any;
	zoom: any;
	dateStr: DateString;
};
let prevChoroplethInfo: PrevChoroplethInfo = ({
	location: null,
	geoPath: null,
	zoom: null,
	dateStr: null,
} as unknown) as PrevChoroplethInfo;

function updateMaps({
	choropleth,
	dateIndex,
	smoothAvgDays,
}: {
	choropleth: any;
	dateIndex?: number;
	smoothAvgDays?: number;
}) {
	const {
		count,
		location,
		allCovidData,
		allGeoData,
		playbackInfo,
	}: {
		count: CountMethod;
		location: WorldLocation;
		allCovidData: AllCovidData;
		allGeoData: AllGeoData;
		playbackInfo: PlaybackInfo;
	} = choropleth.datum();

	const scopedCovidData: ScopedCovidData = allCovidData[location];
	const scopedGeoData: ScopedGeoData = allGeoData[location];

	const didChangeLocation = location !== prevChoroplethInfo.location;

	let geoPath: any;
	const zoom = prevChoroplethInfo.zoom;
	if (!didChangeLocation) {
		geoPath = prevChoroplethInfo.geoPath;
	} else {
		const projectionExtent = [
			[0, 0],
			[
				plotAesthetics.mapWidth[location] - plotAesthetics.map.pad,
				plotAesthetics.mapHeight[location] - plotAesthetics.map.pad,
			],
		];

		const projection = (location === "usa"
			? d3.geoAlbersUsa()
			: d3.geoTimes()
		).fitExtent(projectionExtent, scopedGeoData);

		geoPath = d3.geoPath(projection);

		zoom.scaleExtent([1, plotAesthetics.map.maxZoom[location]]).translateExtent([
			[0, 0],
			[plotAesthetics.width[location], plotAesthetics.height[location]],
		]);

		prevChoroplethInfo.location = location;
		prevChoroplethInfo.geoPath = geoPath;
	}

	const legendTransX =
		plotAesthetics.mapWidth[location] + plotAesthetics.legend.padLeft;
	const legendTransY =
		(plotAesthetics.title.height +
			plotAesthetics.height[location] -
			plotAesthetics.legend.height[location]) /
		2;

	const { min_nonzero: minDate, max: maxDate } = scopedCovidData.agg.net.date;
	const firstDay = dateStrParser(minDate);
	const lastDay = dateStrParser(maxDate);
	const totalDaysElapsed = Math.round(
		(lastDay.getTime() - firstDay.getTime()) / MS_PER_DAY,
	);

	if (!didChangeLocation || prevChoroplethInfo.dateStr === null) {
		if (typeof dateIndex === "undefined" || dateIndex === null) {
			dateIndex = choropleth.selectAll(".date-slider").node().value;
		}
	} else {
		const prevDateStr = prevChoroplethInfo.dateStr;
		const prevDate = dateStrParser(prevDateStr);
		dateIndex = Math.round(prevDate.getTime() - firstDay.getTime()) / MS_PER_DAY;
	}
	dateIndex = dateIndex as number;
	if (dateIndex > totalDaysElapsed) {
		dateIndex = totalDaysElapsed;
	} else if (dateIndex < 0) {
		dateIndex = 0;
	}

	const dateKey = getDateNDaysAfter(minDate, dateIndex);
	prevChoroplethInfo.dateStr = dateKey;

	const { barWidth, height: barHeights } = plotAesthetics.legend;
	const barHeight = barHeights[location];
	choropleth
		.selectAll(".plot-container")
		.each(function (this: Node, { caseType }: { caseType: CaseType }) {
			const plotContainer = d3.select(this);
			const svg = plotContainer.selectAll("svg");
			if (didChangeLocation) {
				svg.attr("width", plotAesthetics.width[location]).attr(
					"height",
					plotAesthetics.height[location],
				);
			}

			const mainPlotArea = svg.selectAll("g.main-plot-area");

			const mapContainer = mainPlotArea
				.selectAll(".map-container")
				.data([
					{
						tx: plotAesthetics.map.originX,
						ty: plotAesthetics.map.originY,
					},
				])
				.join((enter: any) =>
					enter
						.append("g")
						.classed("map-container", true)
						.on("dblclick", function (this: Node) {
							const mc = d3.select(this);
							const t = plotAesthetics.map.zoomTransition;
							mc.transition(t).call(zoom.transform, d3.zoomIdentity);
							mc.selectAll(".state-boundary")
								.transition(t)
								.attr("stroke-width", plotAesthetics.map.borderWidth);
						})
						.attr(
							"transform",
							(d: { tx: number; ty: number }) =>
								`translate(${d.tx},${d.ty})`,
						),
				);

			// Dummy rectangle whose purpose is to catch zoom events that don't start inside a region boundary (e.g., a drag in the middle of the ocean)
			mapContainer
				.selectAll(".dummy-rect")
				.data([0])
				.join((enter: any) => enter.append("rect").classed("dummy-rect", true))
				.attr("x", 0)
				.attr("y", 0)
				.attr("width", plotAesthetics.mapWidth[location])
				.attr("height", plotAesthetics.mapHeight[location])
				.attr("fill-opacity", 0)
				.attr("stroke", "#ccc")
				.attr("stroke-width", 1);

			if (didChangeLocation) {
				mapContainer.call(zoom.transform, d3.zoomIdentity);

				mapContainer
					.selectAll(".map")
					.data([0])
					.join((enter: any) => enter.append("g").classed("map", true))
					.selectAll("path")
					.data(scopedGeoData.features)
					.join("path")
					.attr("d", geoPath)
					.attr("stroke", "#fff8")
					.attr("stroke-width", plotAesthetics.map.borderWidth);
				// I think this has to go after the map in order for it to catch zoom events (the zoom catcher has to have a greater z-index than the map itself). I'd have to check if this still *has* to go here but nothing is hurt by it going here, so it's not moving
				mapContainer.call(zoom);
			}

			const { min_nonzero: vmin, max: vmax } = scopedCovidData.agg[count][
				caseType
			];
			const colorScale = d3.scaleLog().domain([vmin, vmax]).range([0, 1]);

			// console.log(map);
			mapContainer
				.selectAll(".map")
				.selectAll("path")
				.attr("fill", (feature: Feature) => {
					const value = getDataOnDate({
						feature,
						count,
						dateKey,
						caseType,
						smoothAvgDays,
					});

					if (value === 0) {
						return plotAesthetics.colors.zero;
					}

					if (value === null || value < vmin) {
						return `url(#missingDataFillPattern)`; //plotAesthetics.colors.missing;
					}

					return plotAesthetics.colors.scale(colorScale(value));
				})
				.classed("state-boundary", true)
				.on("mouseover", (d: Feature) => {
					tooltip.datum({
						...tooltip.datum(),
						feature: d,
						caseType,
						count,
						smoothAvgDays,
					});
					updateTooltip({ visibility: "visible" });
				})
				.on("mousemove", () => {
					if (!mouseMoved) {
						const dateIndex = +dateSliderNode.value;
						tooltip.datum({
							...tooltip.datum(),
							dateKey: getDateNDaysAfter(minDate, dateIndex),
							smoothAvgDays,
						});
						updateTooltip({ visibility: "visible" });
					}

					mouseMoved = true;

					tooltip.style("visibility", "visible");
					moveTooltipTo(d3.event.pageX, d3.event.pageY);
				})
				.on("mouseout", () => {
					tooltip.style("visibility", "hidden");
					mouseMoved = false;
				});

			const legend = svg
				.selectAll(".legend")
				.attr("transform", `translate(${legendTransX} ${legendTransY})`);

			legend
				.selectAll(".gradient")
				.attr("width", barWidth)
				.attr("height", barHeight);

			const legendScale = d3
				.scaleLog()
				.nice()
				.base(10)
				.domain([vmin, vmax])
				.range([barHeight, 0]);

			const nLegendTicks = 7;
			legend
				.selectAll(".legend-tick")
				.data(legendScale.ticks(nLegendTicks).map(legendScale))
				.join(
					(enter: any) => enter.append("line").classed("legend-tick", true),
					(update: any) => update,
					(exit: any) => exit.remove(),
				)
				.attr("x1", (barWidth * 2) / 3)
				.attr("x2", barWidth)
				.attr("y1", (ys: number) => ys)
				.attr("y2", (ys: number) => ys)
				.attr("stroke", "white")
				.attr("stroke-width", 1);

			const bigNumberTickFormatter = legendScale.tickFormat(
				nLegendTicks,
				isPerCapita(caseType) ? "~g" : "~s",
			);
			const smallNumberTickFormatter = legendScale.tickFormat(
				nLegendTicks,
				count === "net" ? "~g" : "~r",
			);
			legend
				.selectAll(".legend-number")
				.data(legendScale.ticks(nLegendTicks), (_: any, i: number) => i)
				.join(
					(enter: any) =>
						enter
							.append("text")
							.classed("legend-number", true)
							.attr("x", barWidth + 4)
							.attr("fill", "black")
							.attr("font-size", 12)
							.attr("text-anchor", "left")
							.attr("alignment-baseline", "middle"),
					(update: any) => update,
					(exit: any) => exit.remove(),
				)
				.attr("y", (y: number) => legendScale(y))
				.text((y: number) => {
					const formatter =
						y < 1 ? smallNumberTickFormatter : bigNumberTickFormatter;
					return `${formatter(y)}`;
				});

			// Add title
			const titlePrefixStr = count === "dodd" ? "Increase in" : "Total";
			let caseTypeStr: string = caseType;
			let titleSuffixStr = "";
			if (isPerCapita(caseType)) {
				caseTypeStr = caseTypeStr.replace("_per_capita", "");
				titleSuffixStr = " Per 100,000 People";
			}
			caseTypeStr = caseTypeStr.replace(/^./, (c: string) => c.toUpperCase());

			const titleStr = `${titlePrefixStr} ${caseTypeStr}${titleSuffixStr}`;
			svg.selectAll(".title").text(titleStr);

			// Finally, configure the date sliders
			plotContainer.selectAll(".date-slider").each(function (this: any) {
				this.min = 0;
				this.max = totalDaysElapsed;
				this.step = 1;
			});
		});

	const dateSliderNode = choropleth
		.selectAll(".date-slider")
		.property("value", dateIndex)
		.node();
	const movingAvgSliders = choropleth.selectAll(".smooth-avg-slider");

	console.log(smoothAvgDays);
	// If non-null, apply this slider's moving avg to all other sliders
	if (
		count === "dodd" &&
		(typeof smoothAvgDays === "undefined" || smoothAvgDays === null)
	) {
		smoothAvgDays = choropleth.selectAll(".smooth-avg-slider").node().value;
	} else if (typeof smoothAvgDays !== "undefined") {
		smoothAvgDays = +smoothAvgDays;
	}
	smoothAvgDays = smoothAvgDays as number;
	movingAvgSliders.property("value", smoothAvgDays);

	const movingAvgRows = choropleth.selectAll(".moving-avg-row");
	if (count === "dodd") {
		movingAvgRows.style("visibility", "visible");
	} else {
		movingAvgRows.style("visibility", "hidden");
	}

	const trueDate = getDateNDaysAfter(minDate, dateIndex - 1);
	const dateStr = d3.timeFormat("%b %e, %Y")(dateStrParser(trueDate));
	choropleth.selectAll(".date-span").text(dateStr);

	choropleth
		.selectAll(".smooth-avg-text")
		.text(`Moving avg: ${smoothAvgDays} day${smoothAvgDays > 1 ? "s" : ""}`);

	if (hasPlayedAnimation && !playbackInfo.isPlaying) {
		choropleth
			.selectAll(".play-button")
			.text(dateIndex === +dateSliderNode.max ? "Restart" : "Play");
	}

	Object.assign(tooltip.datum(), { dateKey, smoothAvgDays });
	updateTooltip({ visibility: "nochange" });
}

const numberFormatters = { int: d3.format(",~r"), float: d3.format(",.2f") };

const tooltip: {
	datum: (d?: {
		feature?: Feature;
		count?: CountMethod;
		dateKey?: DateString;
		caseType?: CaseType;
		smoothAvgDays?: number;
	}) => {
		feature: Feature;
		count: CountMethod;
		dateKey: DateString;
		caseType: CaseType;
		smoothAvgDays: number;
	};
	style: any;
	attr: any;
	html: any;
} = d3
	.select("body")
	.selectAll()
	.data([{ dateKey: null, location: null, countStr: null }])
	.join("div")
	.attr("id", "map-tooltip");

function _initializeChoropleth({
	allCovidData,
	allGeoData,
}: {
	allCovidData: AllCovidData;
	allGeoData: AllGeoData;
}) {
	const datum: {
		playbackInfo: PlaybackInfo;
		location: WorldLocation;
		count: CountMethod;
		allCovidData: AllCovidData;
		allGeoData: AllGeoData;
	} = {
		playbackInfo: new PlaybackInfo(),
		location: "usa",
		count: "dodd",
		allCovidData,
		allGeoData,
	};
	const choropleth = d3.select("#map-plots").selectAll().data([datum]).join("div");

	const checkboxGroup = choropleth
		.append("div")
		.classed("choropleth-checkboxes", true);
	const checkboxTable = checkboxGroup.append("table");
	checkboxTable
		.append("tr")
		.selectAll()
		.data(["Location", "Count"])
		.join("th")
		.text((d: string) => d)
		.attr("colspan", 2);
	const rows: { key: "location" | "count"; value: string; name: string }[][] = [
		[
			{ key: "location", value: "usa", name: "USA" },
			{ key: "count", value: "dodd", name: "Daily Increase" },
		],
		[
			{ key: "location", value: "world", name: "World" },
			{ key: "count", value: "net", name: "Total Cases" },
		],
	];
	for (const row of rows) {
		const tr = checkboxTable.append("tr");
		for (const col of row) {
			const { key, value, name } = col;
			tr.append("td").text(name);
			tr.append("td")
				.append("input")
				.property("checked", value === datum[key])
				.attr("type", "radio")
				.property("name", key)
				.on("change", function (d: any) {
					choropleth.datum()[key] = value;
					updateMaps({ choropleth });
				});
		}
	}

	const plotContainers = choropleth
		.selectAll()
		.data(
			([
				"cases",
				"cases_per_capita",
				"deaths",
				"deaths_per_capita",
			] as CaseType[]).map(caseType => ({ caseType })),
		)
		.join("div")
		.classed("plot-container", true);

	const svg = plotContainers.append("svg").classed("plot", true);
	const legend = svg.append("g").classed("legend", true);
	legend
		.append("rect")
		.classed("gradient", true)
		.attr("x", 0)
		.attr("y", 0)
		.attr("fill", `url(#${plotAesthetics.legend.gradientID})`);
	svg.append("text")
		.classed("title", true)
		.attr("x", 20)
		.attr("y", plotAesthetics.title.height)
		.attr("text-anchor", "left")
		.attr("alignment-baseline", "top")
		.attr("font-size", 24)
		.attr("font-family", "sans-serif")
		.attr("fill", "black");

	const zoom = d3
		.zoom()
		.filter(function () {
			return (
				d3.event.type !== "dblclick" &&
				(d3.event.type !== "wheel" || d3.event.shiftKey) &&
				(!d3.event.touches || d3.event.touches.length === 2)
			);
		})
		.on("zoom", function (this: Node) {
			tooltip.style("visibility", "hidden");
			const transform = d3.event.transform;

			d3.select(this).selectAll(".map").attr("transform", transform);

			const mapContainer = this;
			// Apply zoom to other map containers in plotGroup, making sure not to let them try to zoom this map container again! (else an infinite loop will occur)
			if (!graphIsCurrentlyZooming) {
				// Holy race condition Batman (each and zoom are synchronous so it's fine)
				graphIsCurrentlyZooming = true;
				choropleth.selectAll(".map-container").each(function (this: Node) {
					if (this !== mapContainer) {
						zoom.transform(d3.select(this), transform);
					}
				});
				graphIsCurrentlyZooming = false;
			}

			// Rescale state boundary thickness to counter zoom
			choropleth
				.selectAll(".state-boundary")
				.attr("stroke-width", plotAesthetics.map.borderWidth / transform.k);
		});
	prevChoroplethInfo.zoom = zoom;

	// Create defs: gradient (for legend) and clipPath (for clipping map to rect bounds when zooming in)
	const location = WORLD_LOCATIONS[0];
	const count = COUNT_METHODS[0];

	const defs = svg.append("defs");
	const verticalLegendGradient = defs
		.append("linearGradient")
		.attr("id", plotAesthetics.legend.gradientID)
		.attr("x1", "0%")
		.attr("x2", "0%")
		.attr("y1", "100%")
		.attr("y2", "0%");
	d3.range(plotAesthetics.colors.nSteps).forEach((i: number) => {
		const percent = (100 * i) / (plotAesthetics.colors.nSteps - 1);
		const proptn = percent / 100;

		verticalLegendGradient
			.append("stop")
			.attr("offset", `${percent}%`)
			.attr("stop-color", plotAesthetics.colors.scale(proptn))
			.attr("stop-opacity", 1);
	});

	const mainPlotAreas = svg.append("g").classed("main-plot-area", true);
	const clipPathID = `plot-clip-${location}-${count}`;
	defs.append("clipPath")
		.attr("id", clipPathID)
		.append("rect")
		.attr("x", plotAesthetics.map.originX)
		.attr("y", plotAesthetics.map.originY)
		.attr("width", plotAesthetics.mapWidth[location])
		.attr("height", plotAesthetics.mapHeight[location]);
	mainPlotAreas.attr("clip-path", `url(#${clipPathID})`);

	const { playbackInfo }: { playbackInfo: PlaybackInfo } = datum;

	// Create buttons, sliders, everything UI related not dealing with the SVGs themselves
	const dateSliderRows = plotContainers
		.append("div")
		.classed("input-row", true)
		.append("span");
	dateSliderRows
		.append("span")
		.classed("date-span", true)
		.classed("slider-text", true);
	const dateSliders = dateSliderRows
		.selectAll()
		.data(() => [{ choropleth }])
		.join("input")
		.classed("date-slider", true)
		.classed("input-slider", true)
		.attr("type", "range")
		// Temporary values, used to place the slider's knob to the right while we await the actual data we'll use to compute its range
		.attr("min", 0)
		.attr("max", 1)
		.property("value", 1)
		.on("input", function (this: any, d: PlotInfo) {
			const dateIndex = +this.value;
			updateMaps({ choropleth, dateIndex });
		});
	const dateSliderNode = dateSliders.node();

	const smoothAvgSliderRows = plotContainers
		.append("div")
		.classed("input-row", true)
		.classed("moving-avg-row", true)
		.append("span");
	smoothAvgSliderRows
		.append("span")
		.classed("smooth-avg-text", true)
		.classed("slider-text", true);
	smoothAvgSliderRows
		.selectAll()
		.data(() => [{ choropleth }])
		.join("input")
		.classed("smooth-avg-slider", true)
		.classed("input-slider", true)
		.attr("type", "range")
		.attr("min", 1)
		.attr("max", 7)
		.property("value", 1)
		.on("input", function (this: any, d: PlotInfo) {
			const smoothAvgDays = +this.value;
			updateMaps({ choropleth, smoothAvgDays });
		});

	const buttonsRows = plotContainers
		.append("div")
		.classed("button-row", true)
		.append("span")
		.classed("button-container", true);

	const buttonSpans = buttonsRows.append("span").classed("speed-buttons-span", true);

	const playButtons = buttonSpans
		.selectAll()
		.data(() => [playbackInfo])
		.join("button")
		.classed("play-button", true)
		.text("Play");

	function haltPlayback(playbackInfo: PlaybackInfo) {
		playbackInfo.isPlaying = false;
		clearInterval(playbackInfo.timer);
		const now = new Date();
		const elapsedTimeMS =
			now.getTime() - (playbackInfo.timerStartDate as Date).getTime();
		(playbackInfo.timerElapsedTimeProptn as number) +=
			elapsedTimeMS / playbackInfo.currentIntervalMS;
	}

	function startPlayback(playbackInfo: PlaybackInfo) {
		playbackInfo.isPlaying = true;

		const maxDateIndex = parseFloat(dateSliderNode.max);
		console.log(maxDateIndex);

		if (dateSliderNode.value === dateSliderNode.max) {
			updateMaps({ choropleth, dateIndex: 0 });
			// A number indistinguishable from 0 to a human, but not to a computer
			playbackInfo.timerElapsedTimeProptn = 0.0000001;
		}

		function updateDate() {
			playbackInfo.timerStartDate = new Date();
			playbackInfo.timerElapsedTimeProptn = 0;

			const dateIndex = parseFloat(dateSliderNode.value);
			if (dateIndex < maxDateIndex) {
				updateMaps({
					choropleth,
					dateIndex: dateIndex + 1,
				});
			}

			// If it's the last date, end the timer (don't wait for the date to be one past the end; just end it when it hits the end)
			if (dateIndex >= maxDateIndex - 1) {
				clearInterval(playbackInfo.timer);
				playbackInfo.isPlaying = false;
				playButtons.text("Restart");
			}
		}

		playbackInfo.timerStartDate = new Date();
		const timeRemainingProptn = 1 - playbackInfo.timerElapsedTimeProptn;

		const initialIntervalMS =
			timeRemainingProptn === 1
				? 0
				: timeRemainingProptn * playbackInfo.currentIntervalMS;

		playbackInfo.timer = setTimeout(() => {
			updateDate();
			playbackInfo.timer = setInterval(
				updateDate,
				playbackInfo.currentIntervalMS,
			);
		}, initialIntervalMS);
	}

	playButtons.on("click", function (playbackInfo: PlaybackInfo) {
		if (playbackInfo.isPlaying) {
			haltPlayback(playbackInfo);
			playButtons.text("Play");
		} else {
			hasPlayedAnimation = true;
			startPlayback(playbackInfo);
			playButtons.text("Pause");
		}
	});

	const speedButtons = buttonSpans
		.selectAll()
		.data(() =>
			PlaybackInfo.speeds.map(speed => {
				return { speed, playbackInfo };
			}),
		)
		.join("button")
		.classed("speed-button", true)
		.text(({ speed }: { speed: number }) => `${speed}x`)
		.property(
			"disabled",
			({ speed }: { speed: number }) => speed === PlaybackInfo.defaultSpeed,
		);

	speedButtons.on("click", function (
		{
			speed,
			playbackInfo,
		}: {
			speed: number;
			playbackInfo: PlaybackInfo;
		},
		i: number,
	) {
		const wasPlaying = playbackInfo.isPlaying;
		// Order matters here; calculations in haltPlayback require the old value of selectedIndex
		if (wasPlaying) {
			haltPlayback(playbackInfo);
		}
		playbackInfo.selectedIndex = i;
		speedButtons.each(function (this: Node, d: any) {
			d3.select(this).property("disabled", d.speed === speed);
		});
		if (wasPlaying) {
			startPlayback(playbackInfo);
		}
	});

<<<<<<< HEAD
		const canvases = svgs.append("g").classed("main-plot-area", true);
		const clipPathID = `plot-clip-${scope.location}-${scope.count}`;
		defs.append("clipPath")
			.attr("id", clipPathID)
			.append("rect")
			.attr("x", plotAesthetics.map.originX)
			.attr("y", plotAesthetics.map.originY)
			.attr("width", plotAesthetics.mapWidth[scope.location])
			.attr("height", plotAesthetics.mapHeight[scope.location]);

		// https://stackoverflow.com/a/14500054/5496433
		defs.append("pattern")
			.attr("id", "missingDataFillPattern")
			.attr("patternUnits", "userSpaceOnUse")
			.attr("width", 8)
			.attr("height", 8)
			.append("path")
			.attr("d", "M-2,2 l3,-3 M0,8 l8,-8 M6,10 l3,-3")
			.style("stroke", plotAesthetics.colors.missing)
			.style("stroke-width", 2);
		canvases.attr("clip-path", `url(#${clipPathID})`);
=======
	updateMaps({
		choropleth,
		dateIndex: Infinity,
		smoothAvgDays: 5,
>>>>>>> 4ae20f74
	});
}

export function initializeChoropleths(
	allCovidData: AllCovidData,
	allGeoData: AllGeoData,
) {
	_initializeChoropleth({
		allCovidData,
		allGeoData,
	});
}<|MERGE_RESOLUTION|>--- conflicted
+++ resolved
@@ -29,7 +29,7 @@
 			colors: {
 				scale: (t: number) => d3.interpolateCividis(1 - t),
 				nSteps: 101,
-				missing: "#bbb",
+				missing: "#dadada",
 				zero: "#ddc",
 			},
 			map: {
@@ -719,6 +719,16 @@
 	const count = COUNT_METHODS[0];
 
 	const defs = svg.append("defs");
+	// https://stackoverflow.com/a/14500054/5496433
+	defs.append("pattern")
+		.attr("id", "missingDataFillPattern")
+		.attr("patternUnits", "userSpaceOnUse")
+		.attr("width", 8)
+		.attr("height", 8)
+		.append("path")
+		.attr("d", "M-2,2 l3,-3 M0,8 l8,-8 M6,10 l3,-3")
+		.style("stroke", plotAesthetics.colors.missing)
+		.style("stroke-width", 2);
 	const verticalLegendGradient = defs
 		.append("linearGradient")
 		.attr("id", plotAesthetics.legend.gradientID)
@@ -924,34 +934,10 @@
 		}
 	});
 
-<<<<<<< HEAD
-		const canvases = svgs.append("g").classed("main-plot-area", true);
-		const clipPathID = `plot-clip-${scope.location}-${scope.count}`;
-		defs.append("clipPath")
-			.attr("id", clipPathID)
-			.append("rect")
-			.attr("x", plotAesthetics.map.originX)
-			.attr("y", plotAesthetics.map.originY)
-			.attr("width", plotAesthetics.mapWidth[scope.location])
-			.attr("height", plotAesthetics.mapHeight[scope.location]);
-
-		// https://stackoverflow.com/a/14500054/5496433
-		defs.append("pattern")
-			.attr("id", "missingDataFillPattern")
-			.attr("patternUnits", "userSpaceOnUse")
-			.attr("width", 8)
-			.attr("height", 8)
-			.append("path")
-			.attr("d", "M-2,2 l3,-3 M0,8 l8,-8 M6,10 l3,-3")
-			.style("stroke", plotAesthetics.colors.missing)
-			.style("stroke-width", 2);
-		canvases.attr("clip-path", `url(#${clipPathID})`);
-=======
 	updateMaps({
 		choropleth,
 		dateIndex: Infinity,
 		smoothAvgDays: 5,
->>>>>>> 4ae20f74
 	});
 }
 
