--- conflicted
+++ resolved
@@ -6,18 +6,12 @@
 	return caseType === "cases_per_capita" || caseType === "deaths_per_capita";
 }
 
-<<<<<<< HEAD
-export const dateStrParser = d3.timeParse("%Y-%m-%d");
+export const dateStrParser: (_: string) => Date = d3.timeParse("%Y-%m-%d");
 export const getFormatter: (
 	count: CountMethod,
 	caseType: CaseType,
 	smoothAvgDays: number,
 ) => (_: number) => string = (() => {
-=======
-export const dateStrParser: (_: string) => Date = d3.timeParse("%Y-%m-%d");
-export const getFormatter = (() => {
-	const intFormatter = d3.format(",~s");
->>>>>>> 4ae20f74
 	const bigFloatFormatter = d3.format("~g");
 	const smallFloatFormatter = d3.format(",.2r");
 	const tinyFloatFormatter = d3.format(".2~e");
